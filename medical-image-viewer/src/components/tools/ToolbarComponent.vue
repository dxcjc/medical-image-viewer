<template>
  <div class="toolbar-component" :class="{ 'mobile-layout': isMobile }">
    <!-- 文件操作区域 -->
    <div class="toolbar-section" v-if="!isMobile || showSection === 'file'">
      <span class="section-title mobile-hidden">文件</span>
      <el-button-group class="button-group">
        <el-tooltip content="打开文件" placement="bottom">
          <el-button
            :size="buttonSize"
            @click="openFile"
            :loading="isLoading.openFile"
          >
            <el-icon><FolderOpened /></el-icon>
            <span class="mobile-hidden ml-1">打开</span>
          </el-button>
        </el-tooltip>
        <el-tooltip content="保存图像" placement="bottom">
          <el-button
            :size="buttonSize"
            @click="saveImage"
            :loading="isLoading.saveImage"
            :disabled="!hasImage"
          >
            <el-icon><Download /></el-icon>
            <span class="mobile-hidden ml-1">保存</span>
          </el-button>
        </el-tooltip>
      </el-button-group>
    </div>

    <el-divider direction="vertical" v-if="!isMobile" />

    <!-- 基础工具区域 -->
    <div class="toolbar-section" v-if="!isMobile || showSection === 'basic'">
      <span class="section-title mobile-hidden">基础工具</span>
      <el-button-group class="button-group">
        <el-tooltip content="平移工具 (快捷键: P)" placement="bottom">
          <el-button
            :size="buttonSize"
            :type="activeTool === 'pan' ? 'primary' : 'default'"
            @click="setActiveTool('pan')"
          >
            <el-icon><Rank /></el-icon>
            <span class="mobile-hidden ml-1">平移</span>
          </el-button>
        </el-tooltip>
        <el-tooltip content="缩放工具 (快捷键: Z)" placement="bottom">
          <el-button
            :size="buttonSize"
            :type="activeTool === 'zoom' ? 'primary' : 'default'"
            @click="setActiveTool('zoom')"
          >
            <el-icon><ZoomIn /></el-icon>
            <span class="mobile-hidden ml-1">缩放</span>
          </el-button>
        </el-tooltip>
        <el-tooltip content="窗宽窗位调节 (快捷键: W)" placement="bottom">
          <el-button
            :size="buttonSize"
            :type="activeTool === 'windowLevel' ? 'primary' : 'default'"
            @click="setActiveTool('windowLevel')"
          >
            <el-icon><Operation /></el-icon>
            <span class="mobile-hidden ml-1">窗宽窗位</span>
          </el-button>
        </el-tooltip>
      </el-button-group>
    </div>

    <el-divider direction="vertical" v-if="!isMobile" />

    <!-- 测量工具区域 -->
    <div class="toolbar-section" v-if="!isMobile || showSection === 'measure'">
      <span class="section-title mobile-hidden">测量工具</span>
      <el-button-group class="button-group">
        <el-tooltip content="长度测量 (快捷键: L)" placement="bottom">
          <el-button
            :size="buttonSize"
            :type="activeTool === 'length' ? 'primary' : 'default'"
            @click="setActiveTool('length')"
          >
            <el-icon><Minus /></el-icon>
            <span class="mobile-hidden ml-1">长度</span>
          </el-button>
        </el-tooltip>
        <el-tooltip content="角度测量 (快捷键: A)" placement="bottom">
          <el-button
            :size="buttonSize"
            :type="activeTool === 'angle' ? 'primary' : 'default'"
            @click="setActiveTool('angle')"
          >
            <el-icon><Sort /></el-icon>
            <span class="mobile-hidden ml-1">角度</span>
          </el-button>
        </el-tooltip>
        <el-tooltip content="面积测量 (快捷键: R)" placement="bottom">
          <el-button
            :size="buttonSize"
            :type="activeTool === 'area' ? 'primary' : 'default'"
            @click="setActiveTool('area')"
          >
            <el-icon><Grid /></el-icon>
            <span class="mobile-hidden ml-1">面积</span>
          </el-button>
        </el-tooltip>
      </el-button-group>
    </div>

    <el-divider direction="vertical" v-if="!isMobile" />

    <!-- 视图控制区域 -->
    <div class="toolbar-section" v-if="!isMobile || showSection === 'view'">
      <span class="section-title mobile-hidden">视图控制</span>
      <el-button-group class="button-group">
        <el-tooltip content="重置视图 (快捷键: R)" placement="bottom">
          <el-button :size="buttonSize" @click="resetView">
            <el-icon><Refresh /></el-icon>
            <span class="mobile-hidden ml-1">重置</span>
          </el-button>
        </el-tooltip>
        <el-tooltip content="适应窗口 (快捷键: F)" placement="bottom">
          <el-button :size="buttonSize" @click="fitToWindow">
            <el-icon><FullScreen /></el-icon>
            <span class="mobile-hidden ml-1">适应</span>
          </el-button>
        </el-tooltip>
        <el-tooltip content="反色显示 (快捷键: I)" placement="bottom">
          <el-button
            :size="buttonSize"
            @click="toggleInvert"
            :type="isInverted ? 'primary' : 'default'"
          >
            <el-icon><Switch /></el-icon>
            <span class="mobile-hidden ml-1">反色</span>
          </el-button>
        </el-tooltip>
        <el-tooltip content="图像信息 (快捷键: Ctrl+I)" placement="bottom">
          <el-button :size="buttonSize" @click="showImageInfo">
            <el-icon><InfoFilled /></el-icon>
            <span class="mobile-hidden ml-1">信息</span>
          </el-button>
        </el-tooltip>
      </el-button-group>
    </div>

    <!-- 移动端工具栏切换 -->
    <div v-if="isMobile" class="mobile-toolbar-switcher">
      <el-radio-group v-model="showSection" size="small">
        <el-radio-button label="file">文件</el-radio-button>
        <el-radio-button label="basic">基础</el-radio-button>
        <el-radio-button label="measure">测量</el-radio-button>
        <el-radio-button label="view">视图</el-radio-button>
      </el-radio-group>
    </div>
  </div>
</template>

<script setup lang="ts">
<<<<<<< HEAD
// ElMessage is auto-imported
=======
import { ref, computed, onMounted, onUnmounted } from 'vue'
import { ElMessage } from 'element-plus'
import { useWindowSize } from '@vueuse/core'
>>>>>>> d8133c0e
import {
  FolderOpened,
  Download,
  Rank,
  ZoomIn,
  Operation,
  Minus,
  Sort,
  Grid,
  Refresh,
  FullScreen,
  Switch,
  InfoFilled
} from '@element-plus/icons-vue'

// Emits
const emit = defineEmits<{
  (e: 'tool-changed', tool: string): void
  (e: 'open-file'): void
  (e: 'save-image'): void
  (e: 'reset-view'): void
  (e: 'fit-to-window'): void
  (e: 'toggle-invert'): void
  (e: 'show-image-info'): void
}>()

// Props
interface Props {
  imageViewer?: any
  hasImage?: boolean
  isInverted?: boolean
}

const props = withDefaults(defineProps<Props>(), {
  hasImage: false,
  isInverted: false
})

// 响应式数据
const activeTool = ref<string>('pan')
const showSection = ref<string>('basic')
const isLoading = ref({
  openFile: false,
  saveImage: false
})

// 响应式设计
const { width } = useWindowSize()
const isMobile = computed(() => width.value < 768)
const buttonSize = computed(() => isMobile.value ? 'small' : 'default')

// 键盘快捷键处理
const handleKeyDown = (event: KeyboardEvent) => {
  if (event.ctrlKey || event.metaKey) {
    switch (event.key.toLowerCase()) {
      case 'i':
        event.preventDefault()
        showImageInfo()
        break
      case 'o':
        event.preventDefault()
        openFile()
        break
      case 's':
        event.preventDefault()
        saveImage()
        break
    }
  } else {
    switch (event.key.toLowerCase()) {
      case 'p':
        event.preventDefault()
        setActiveTool('pan')
        break
      case 'z':
        event.preventDefault()
        setActiveTool('zoom')
        break
      case 'w':
        event.preventDefault()
        setActiveTool('windowLevel')
        break
      case 'l':
        event.preventDefault()
        setActiveTool('length')
        break
      case 'a':
        event.preventDefault()
        setActiveTool('angle')
        break
      case 'r':
        if (event.shiftKey) {
          event.preventDefault()
          resetView()
        } else {
          event.preventDefault()
          setActiveTool('area')
        }
        break
      case 'f':
        event.preventDefault()
        fitToWindow()
        break
      case 'i':
        event.preventDefault()
        toggleInvert()
        break
    }
  }
}

// 设置激活工具
const setActiveTool = (tool: string) => {
  activeTool.value = tool
  ElMessage.info(`切换到${getToolName(tool)}工具`)

  // 通知父组件工具切换
  emit('tool-changed', tool)
}

// 获取工具名称
const getToolName = (tool: string): string => {
  const toolNames: Record<string, string> = {
    pan: '平移',
    zoom: '缩放',
    windowLevel: '窗宽窗位',
    length: '长度测量',
    angle: '角度测量',
    area: '面积测量'
  }
  return toolNames[tool] || tool
}

// 文件操作
<<<<<<< HEAD
const openFile = () => {
  emit('open-file')
}

const saveImage = () => {
  emit('save-image')
=======
const openFile = async () => {
  isLoading.value.openFile = true
  try {
    emit('openFile')
  } finally {
    setTimeout(() => {
      isLoading.value.openFile = false
    }, 1000)
  }
}

const saveImage = async () => {
  if (!props.hasImage) {
    ElMessage.warning('没有可保存的图像')
    return
  }

  isLoading.value.saveImage = true
  try {
    emit('saveImage')
  } finally {
    setTimeout(() => {
      isLoading.value.saveImage = false
    }, 1000)
  }
>>>>>>> d8133c0e
}

// 视图操作
const resetView = () => {
  emit('reset-view')
}

const fitToWindow = () => {
  emit('fit-to-window')
}

const toggleInvert = () => {
  emit('toggle-invert')
}

const showImageInfo = () => {
  emit('show-image-info')
}

// 生命周期
onMounted(() => {
  document.addEventListener('keydown', handleKeyDown)
})

onUnmounted(() => {
  document.removeEventListener('keydown', handleKeyDown)
})
</script>

<style scoped>
.toolbar-component {
  @apply flex items-center p-3 bg-white border-b border-gray-200 shadow-sm;
  transition: all 0.3s ease;
  min-height: 60px;
}

.toolbar-component.mobile-layout {
  @apply flex-col space-y-3 p-2;
}

.toolbar-section {
  @apply flex items-center space-x-2 flex-shrink-0;
}

.section-title {
  @apply text-xs text-gray-500 font-medium mr-2 whitespace-nowrap;
}

.button-group {
  @apply flex items-center;
}

.button-group .el-button {
  @apply text-xs transition-all duration-200;
}

.button-group .el-button:hover {
  @apply transform scale-105;
}

.button-group .el-button .el-icon {
  @apply transition-transform duration-200;
}

.mobile-toolbar-switcher {
  @apply w-full flex justify-center;
}

.el-divider--vertical {
  height: 30px;
  margin: 0 15px;
}

/* 响应式设计 */
@media (max-width: 768px) {
  .toolbar-component:not(.mobile-layout) {
    @apply overflow-x-auto;
    scrollbar-width: none;
    -ms-overflow-style: none;
  }

  .toolbar-component:not(.mobile-layout)::-webkit-scrollbar {
    @apply hidden;
  }

  .mobile-hidden {
    @apply hidden;
  }

  .toolbar-section {
    @apply flex-shrink-0 mr-4;
  }
}

@media (max-width: 768px) {
  .toolbar-component {
    flex-wrap: wrap;
    height: auto;
    padding: 10px;
  }

  .toolbar-section {
    margin-bottom: 5px;
  }

  .el-divider--vertical {
    display: none;
  }
}
</style><|MERGE_RESOLUTION|>--- conflicted
+++ resolved
@@ -156,13 +156,7 @@
 </template>
 
 <script setup lang="ts">
-<<<<<<< HEAD
 // ElMessage is auto-imported
-=======
-import { ref, computed, onMounted, onUnmounted } from 'vue'
-import { ElMessage } from 'element-plus'
-import { useWindowSize } from '@vueuse/core'
->>>>>>> d8133c0e
 import {
   FolderOpened,
   Download,
@@ -297,14 +291,6 @@
 }
 
 // 文件操作
-<<<<<<< HEAD
-const openFile = () => {
-  emit('open-file')
-}
-
-const saveImage = () => {
-  emit('save-image')
-=======
 const openFile = async () => {
   isLoading.value.openFile = true
   try {
@@ -330,7 +316,6 @@
       isLoading.value.saveImage = false
     }, 1000)
   }
->>>>>>> d8133c0e
 }
 
 // 视图操作
